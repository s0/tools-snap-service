--- conflicted
+++ resolved
@@ -22,12 +22,8 @@
     "mime-types": "^2.1.20",
     "moment": "^2.22.2",
     "pm2": "~3.1.3",
-<<<<<<< HEAD
-    "puppeteer": "^1.18.1"
-=======
     "puppeteer": "^1.8.0",
     "set-value": ">=2.0.1"
->>>>>>> e68e6ffd
   },
   "devDependencies": {
     "eslint": "^5.6.1",
